//! Macros shared
//! Primarily these macros are used to construct schemas and traits.

// Create a list of traits for use in Schema builders
#[macro_export]
macro_rules! traits {
    () => { Vec::new() };
    ($($x:expr),+ $(,)?) => (
        vec![$($x.into()),*]
    );
}

// Create a lazy, static Schema definition
#[macro_export]
macro_rules! lazy_schema {
    (
        $schema_name:ident,
        $builder:expr,
        $((
            $member_schema_name:ident,
            $member_ident:literal,
            $member_schema:ident,
            $member_traits:expr
        )), +
    ) => {
        pub static $schema_name: LazyLock<SchemaRef> = LazyLock::new(|| {
            $builder
            $(.put_member($member_ident, &$member_schema, $member_traits))
            *
            .build()
        });
        $(static $member_schema_name: LazyLock<&SchemaRef> =
            LazyLock::new(|| $schema_name.expect_member($member_ident));
        )*
    };
    (
        $schema_name:ident,
        $builder:expr,
        $((
            $member_ident:literal,
            $member_schema:ident,
            $member_traits:expr
        )), +
    ) => {
        pub static $schema_name: LazyLock<SchemaRef> = LazyLock::new(|| {
            $builder
            $(.put_member($member_ident, &$member_schema, $member_traits))
            *
            .build()
        });
    };
    (
        $schema_name:ident,
        $builder:expr
    ) => {
        pub static $schema_name: LazyLock<SchemaRef> = LazyLock::new(|| {
            $builder
        });
    };
}

// Create a lazy, static ShapeId
#[macro_export]
macro_rules! lazy_shape_id {
    ($id_name:ident, $identifier:literal) => {
        static $id_name: LazyLock<ShapeId> = LazyLock::new(|| ShapeId::from($identifier));
    };
}

// Add a StaticTraitId implementation for a SmithyTrait.
#[macro_export]
macro_rules! static_trait_id {
    ($trait_struct:ident, $id_var:ident, $id_name:literal) => {
        lazy_shape_id!($id_var, $id_name);
        impl StaticTraitId for $trait_struct {
            #[inline]
            fn trait_id() -> &'static ShapeId {
                &$id_var
            }
        }
    };
}

// Creates an implementation for a "marker" trait that contains no data
#[macro_export]
macro_rules! annotation_trait {
    ($trait_struct:ident, $id_var:ident, $id_name:literal) => {
        #[derive(Debug)]
        pub struct $trait_struct {}
        impl $trait_struct {
            #[must_use]
            pub const fn new() -> Self {
                Self {}
            }
        }
        impl Default for $trait_struct {
            fn default() -> Self {
                Self::new()
            }
        }
        static_trait_id!($trait_struct, $id_var, $id_name);
        impl SmithyTrait for $trait_struct {
            fn id(&self) -> &ShapeId {
                &$id_var
            }

            fn value(&self) -> &DocumentValue {
                &DocumentValue::Null
            }
        }
    };
}

<<<<<<< HEAD
// Trait definitions that contain only a string value
#[macro_export]
macro_rules! string_trait {
    ($trait_struct:ident, $id_var:ident, $value_name:ident, $id_name:literal) => {
        #[derive(Debug)]
        pub struct $trait_struct {
            $value_name: String,
            value: DocumentValue,
        }
        impl $trait_struct {
            pub fn $value_name(&self) -> &str {
                &self.$value_name
            }

            #[must_use]
            pub fn new($value_name: &str) -> Self {
                $trait_struct {
                    $value_name: $value_name.to_string(),
                    value: DocumentValue::String($value_name.to_string()),
                }
            }
        }
        static_trait_id!($trait_struct, $id_var, $id_name);
        impl SmithyTrait for $trait_struct {
            fn id(&self) -> &ShapeId {
                $trait_struct::trait_id()
            }

            fn value(&self) -> &DocumentValue {
                &self.value
            }
        }
    };
}
=======
//
>>>>>>> ab0ab55f
<|MERGE_RESOLUTION|>--- conflicted
+++ resolved
@@ -111,7 +111,6 @@
     };
 }
 
-<<<<<<< HEAD
 // Trait definitions that contain only a string value
 #[macro_export]
 macro_rules! string_trait {
@@ -146,6 +145,3 @@
         }
     };
 }
-=======
-//
->>>>>>> ab0ab55f
